--- conflicted
+++ resolved
@@ -1,4 +1,3 @@
-<<<<<<< HEAD
 ## 6.0.0-nullsafety.1
 
 * Bump Dart SDK to support null safety.
@@ -6,11 +5,10 @@
 ## 6.0.0-nullsafety
 
 * Migrate to null safety.
-=======
+
 ## 5.7.13
 
 * Update Flutter SDK constraint.
->>>>>>> 0251017c
 
 ## 5.7.12
 
